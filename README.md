--- conflicted
+++ resolved
@@ -17,26 +17,20 @@
 
 ## Changelog
 Tips: Current version of StructEqTable is able to process table images from scientific documents such as arXiv, Scihub papers. Times New Roman And Songti(宋体) are main fonts used in table image, other fonts may decrease the accuracy of the model's output.
-- [2024/8/07] 🔥 We have released the TensorRT accelerated version, which only takes about 1 second for most images on GPU A100. Please follow the tutorial to install the environment and compile the model weights.
+- [2024/8/08] 🔥 We have released the TensorRT accelerated version, which only takes about 1 second for most images on GPU A100. Please follow the tutorial to install the environment and compile the model weights.
 - [2024/7/30] We have released the first version of StructEqTable. 
 
 ## TODO
 
 - [x] Release inference code and checkpoints of StructEqTable.
 - [x] Support Chinese version of StructEqTable.
-<<<<<<< HEAD
 - [x] Accelerated version of StructEqTable using TensorRT-LLM.
 - [ ] Expand more domains of table image to improve the model's general capabilities.
-=======
-- [ ] Accelerated version of StructEqTable using TensorRT-LLM.
-- [ ] Expand more domains of table image to improve the model's general capabilities.
 - [ ] Release our table pre-training and fine-tuning code
->>>>>>> db16fc0a
 
 ## Efficient Inference
 Our model now supports TensorRT-LLM deployment, achieving a 10x or more speedup in during inference.  
 Please refer to [GETTING_STARTED.md](docs/GETTING_STARTED.md) to learn how to depoly.
-
 
 ## Installation
 ``` bash 
